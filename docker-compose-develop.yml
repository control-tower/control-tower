--- conflicted
+++ resolved
@@ -10,10 +10,7 @@
   links:
     - mongo
     - redis
-<<<<<<< HEAD
-=======
   restart: always
->>>>>>> 0779d354
   volumes:
     - ./app:/opt/control-tower/app
     - /var/run/docker.sock:/var/run/docker.sock 
