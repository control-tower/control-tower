--- conflicted
+++ resolved
@@ -47,16 +47,10 @@
     "bunyan-syslog-udp": "^0.1.0",
     "config": "^1.21.0",
     "cron": "^1.1.0",
-<<<<<<< HEAD
-    "ct-oauth-plugin": "^1.3.9",
-    "ct-redis-cache-plugin": "^1.1.0",
-    "ct-stadistics-plugin": "1.1.4",
-=======
     "ct-oauth-plugin": "1.5.3",
     "ct-redis-cache-plugin": "1.2.3",
     "ct-stadistics-plugin": "1.2.0",
     "dockerode": "^2.4.3",
->>>>>>> 0779d354
     "dotenv": "^2.0.0",
     "instapush": "0.0.7",
     "json2xml": "^0.1.3",
